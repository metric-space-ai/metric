#ifndef NETWORK_H_
#define NETWORK_H_

#include <vector>
#include <stdexcept>
#include <utility>
#include <random>

#include "../../../3rdparty/blaze/Math.h"

#include "Layer.h"
#include "Output.h"
#include "Callback.h"
#include "Utils/Random.h"

namespace metric
{
namespace dnn
{


///
/// \defgroup Network Neural Network Model
///

///
/// \ingroup Network
///
/// This class represents a neural network model that typically consists of a
/// number of hidden layers and an output layer. It provides functions for
/// network building, model fitting, and prediction, etc.
///
template <typename Scalar>
class Network
{
    private:
		using Matrix = blaze::DynamicMatrix<Scalar>;

<<<<<<< HEAD
        RNG                 defaultRng;      // Built-in RNG
        RNG&                rng;              // Reference to the RNG provided by the user,
=======
        std::mt19937                 m_default_rng;      // Built-in std::mt19937
        std::mt19937&                m_rng;              // Reference to the std::mt19937 provided by the user,
>>>>>>> 51e246f5
												// otherwise reference to m_default_rng
        std::shared_ptr<Output<Scalar>>             outputLayer;           // The output layer
        Callback<Scalar>                           defaultCallback; // Default callback function
        std::shared_ptr<Callback<Scalar>>           m_callback;         // Points to user-provided callback function,
												// otherwise points to m_default_callback

        // Check dimensions of layers
        void check_unit_sizes() const
        {
	        const int nlayer = num_layers();

	        if (nlayer <= 1) {
		        return;
	        }

	        for (int i = 1; i < nlayer; i++) {
		        if (layers[i]->in_size() != layers[i - 1]->out_size()) {
			        throw std::invalid_argument("Unit sizes do not match");
		        }
	        }
        }

        // Let each layer compute its output
        void forward(const Matrix& input)
        {
	        const int nlayer = num_layers();

	        if (nlayer <= 0) {
		        return;
	        }

	        // First layer
	        if (input.columns() != layers[0]->in_size()) {
		        throw std::invalid_argument("Input data have incorrect dimension");
	        }

	        layers[0]->forward(input);

	        // The following layers
	        for (int i = 1; i < nlayer; i++) {
		        layers[i]->forward(layers[i - 1]->output());
	        }
        }

        // Let each layer compute its gradients of the parameters
        // target has two versions: Matrix and RowVectorXi
        // The RowVectorXi version is used in classification problems where each
        // element is a class label
        template <typename TargetType>
        void backprop(const Matrix& input, const TargetType& target)
        {
            const int nlayer = num_layers();

	        if (nlayer <= 0) {
		        return;
	        }

            std::shared_ptr<Layer<Scalar>> first_layer = layers[0];
            std::shared_ptr<Layer<Scalar>> last_layer = layers[nlayer - 1];
            // Let output layer compute back-propagation data
            outputLayer->check_target_data(target);
            outputLayer->evaluate(last_layer->output(), target);

            // If there is only one hidden layer, "prev_layer_data" will be the input data
            if (nlayer == 1)
            {
                first_layer->backprop(input, outputLayer->backprop_data());
                return;
            }

            // Compute gradients for the last hidden layer
            last_layer->backprop(layers[nlayer - 2]->output(), outputLayer->backprop_data());

            // Compute gradients for all the hidden layers except for the first one and the last one
            for (int i = nlayer - 2; i > 0; i--)
            {
                layers[i]->backprop(layers[i - 1]->output(),
                                    layers[i + 1]->backprop_data());
            }

            // Compute gradients for the first layer
            first_layer->backprop(input, layers[1]->backprop_data());
        }

        // Update parameters
        void update(Optimizer<Scalar>& opt)
        {
            const int nlayer = num_layers();

            if (nlayer <= 0)
            {
                return;
            }

            for (int i = 0; i < nlayer; i++)
            {
                layers[i]->update(opt);
            }
        }


	public:
		/* Layers pointers */
		std::vector<std::shared_ptr<Layer<Scalar>>> layers;

        /* Default constructor that creates an empty neural network */
        Network() :
		        defaultRng(1),
		        rng(defaultRng),
		        outputLayer(NULL),
		        defaultCallback(),
		        m_callback(NULL)
        {}

        ///
        /// Constructor with a user-provided random number generator
        ///
        /// \param rng A user-provided random number generator object that inherits
        ///            from the default std::mt19937 class.
        ///
<<<<<<< HEAD
        Network(RNG& rng) :
		        defaultRng(1),
		        rng(rng),
		        outputLayer(NULL),
		        defaultCallback(),
		        m_callback(NULL)
=======
        Network(std::mt19937& rng) :
            m_default_rng(1),
            m_rng(rng),
            m_output(NULL),
            m_default_callback(),
            m_callback(NULL)
>>>>>>> 51e246f5
        {}

        ///
        /// Destructor that frees the added hidden layers and output layer
        ///
        ~Network()   {}

        ///
        /// Add a hidden layer to the neural network
        ///
        /// \param layer A pointer to a Layer object, typically constructed from
        ///              layer classes such as FullyConnected and Convolutional.
        ///              **NOTE**: the pointer will be handled and freed by the
        ///              network object, so do not delete it manually.
        ///
        template<typename T>
        void addLayer(const T &layer)
        {
            layers.push_back(std::make_shared<T>(layer));
        }

        ///
        /// Set the output layer of the neural network
        ///
        /// \param output A pointer to an Output object, typically constructed from
        ///               output layer classes such as RegressionMSE and MultiClassEntropy.
        ///               **NOTE**: the pointer will be handled and freed by the
        ///               network object, so do not delete it manually.
        ///
        template<typename T>
        void setOutput(const T &output)
        {
            outputLayer = std::make_shared<T>(output);
        }

        ///
        /// Number of hidden layers in the network
        ///
        int num_layers() const
        {
            return layers.size();
        }

        ///
        /// Get the list of hidden layers of the network
        ///
        /*std::vector<const std::shared_ptr<Layer>> get_layers() const
        {
            const int nlayer = num_layers();
            std::vector<const std::shared_ptr<Layer>> layers(nlayer);
            std::copy(m_layers.begin(), m_layers.end(), layers.begin());
            return layers;
        }*/

        ///
        /// Get the output layer
        ///
        const Output<Scalar>* get_output() const
        {
            return outputLayer.get();
        }

        ///
        /// Set the callback function that can be called during model fitting
        ///
        /// \param callback A user-provided callback function object that inherits
        ///                 from the default Callback class.
        ///
        template<typename T>
        void setCallback(const T &callback)
        {
            m_callback = std::make_shared<T>(callback);
        }
        ///
        /// Set the default silent callback function
        ///
        void set_default_callback()
        {
            m_callback = &defaultCallback;
        }

        ///
        /// Initialize layer parameters in the network using normal distribution
        ///
        /// \param mu    Mean of the normal distribution.
        /// \param sigma Standard deviation of the normal distribution.
        /// \param seed  Set the random seed of the %std::mt19937 if `seed > 0`, otherwise
        ///              use the current random state.
        ///
        void init(const Scalar& mu = Scalar(0), const Scalar& sigma = Scalar(0.01),
                  int seed = -1)
        {
	        check_unit_sizes();

	        if (seed > 0) {
		        rng.seed(seed);
	        }

	        const int nlayer = num_layers();

	        for (int i = 0; i < nlayer; i++) {
		        layers[i]->init(mu, sigma, rng);
	        }
        }

        ///
        /// Get the serialized layer parameters
        ///
        std::vector< std::vector<Scalar>> get_parameters() const
        {
            const int nlayer = num_layers();
            std::vector< std::vector<Scalar>> res;
            res.reserve(nlayer);

            for (int i = 0; i < nlayer; i++)
            {
                res.push_back(layers[i]->get_parameters());
            }

            return res;
        }

        ///
        /// Set the layer parameters
        ///
        /// \param param Serialized layer parameters
        ///
        void set_parameters(const std::vector< std::vector<Scalar>>& param)
        {
            const int nlayer = num_layers();

            if (static_cast<int>(param.size()) != nlayer)
            {
                throw std::invalid_argument("Parameter size does not match");
            }

            for (int i = 0; i < nlayer; i++)
            {
                layers[i]->set_parameters(param[i]);
            }
        }

        ///
        /// Get the serialized derivatives of layer parameters
        ///
        std::vector<std::vector<Scalar>> get_derivatives() const
        {
	        const int nlayer = num_layers();
	        std::vector<std::vector<Scalar>> res;
	        res.reserve(nlayer);

	        for (int i = 0; i < nlayer; i++) {
		        res.push_back(layers[i]->get_derivatives());
	        }

	        return res;
        }

/*
        ///
        /// Debugging tool to check parameter gradients
        ///
        template <typename TargetType>
        void check_gradient(const Matrix& input, const TargetType& target, int npoints,
                            int seed = -1)
        {
            if (seed > 0)
            {
                rng.seed(seed);
            }

            this->forward(input);
            this->backprop(input, target);
            std::vector< std::vector<Scalar>> param = this->get_parameters();
            std::vector< std::vector<Scalar>> deriv = this->get_derivatives();
            const Scalar eps = 1e-5;
            const int nlayer = deriv.size();

            for (int i = 0; i < npoints; i++)
            {
                // Randomly select a layer
<<<<<<< HEAD
                const int layer_id = int(rng.rand() * nlayer);
=======
                const int layer_id = int(m_rng() * nlayer);
>>>>>>> 51e246f5
                // Randomly pick a parameter, note that some layers may have no parameters
                const int nparam = deriv[layer_id].size();

                if (nparam < 1)
                {
                    continue;
                }

<<<<<<< HEAD
                const int param_id = int(rng.rand() * nparam);
=======
                const int param_id = int(m_rng() * nparam);
>>>>>>> 51e246f5
                // Turbulate the parameter a little bit
                const Scalar old = param[layer_id][param_id];
                param[layer_id][param_id] -= eps;
                this->set_parameters(param);
                this->forward(input);
                this->backprop(input, target);
                const Scalar loss_pre = outputLayer->loss();
                param[layer_id][param_id] += eps * 2;
                this->set_parameters(param);
                this->forward(input);
                this->backprop(input, target);
                const Scalar loss_post = outputLayer->loss();
                const Scalar deriv_est = (loss_post - loss_pre) / eps / 2;
                std::cout << "[layer " << layer_id << ", param " << param_id <<
                          "] deriv = " << deriv[layer_id][param_id] << ", est = " << deriv_est <<
                          ", diff = " << deriv_est - deriv[layer_id][param_id] << std::endl;
                param[layer_id][param_id] = old;
            }

            // Restore original parameters
            this->set_parameters(param);
        }
*/

        ///
        /// Fit the model based on the given data
        ///
        /// \param opt        An object that inherits from the Optimizer class, indicating the optimization algorithm to use.
        /// \param x          The predictors. Each row is an observation.
        /// \param y          The response variable. Each row is an observation.
        /// \param batch_size Mini-batch size.
        /// \param epoch      Number of epochs of training.
        /// \param seed       Set the random seed of the %std::mt19937 if `seed > 0`, otherwise
        ///                   use the current random state.
        ///
        template <typename DerivedX, typename DerivedY>
        bool fit(Optimizer<Scalar>& opt, const DerivedX& x, const DerivedY& y,
									 int batch_size, int epoch, int seed = -1)
        {
            // We do not directly use PlainObjectX since it may be row-majored if x is passed as mat.transpose()
            // We want to force XType and YType to be row-majored
            const int nlayer = num_layers();

	        if (nlayer <= 0) {
		        return false;
	        }

            // Reset optimizer
            opt.reset();

            // Create shuffled mini-batches
	        if (seed > 0) {
		        rng.seed(seed);
	        }

            std::vector<DerivedX> x_batches;
            std::vector<DerivedY> y_batches;
            const int nbatch = internal::create_shuffled_batches(x, y, batch_size, rng,
                                                                 x_batches, y_batches);
            // Set up callback parameters
            m_callback->m_nbatch = nbatch;
            m_callback->m_nepoch = epoch;

            // Iterations on the whole data set
	        for (int k = 0; k < epoch; k++) {
		        m_callback->m_epoch_id = k;

		        // Train on each mini-batch
		        for (int i = 0; i < nbatch; i++) {
			        m_callback->m_batch_id = i;
			        m_callback->pre_training_batch(this, x_batches[i], y_batches[i]);
			        this->forward(x_batches[i]);
			        this->backprop(x_batches[i], y_batches[i]);
			        this->update(opt);
			        m_callback->post_training_batch(this, x_batches[i], y_batches[i]);
		        }
	        }

            return true;
        }

        ///
        /// Use the fitted model to make predictions
        ///
        /// \param x The predictors. Each row is an observation.
        ///
        Matrix predict(const Matrix& x)
        {
            const int nlayer = num_layers();

	        if (nlayer <= 0) {
		        return Matrix();
	        }

            this->forward(x);
            return layers[nlayer - 1]->output();
        }
};


} // namespace dnn
} // namespace metric


#endif /* NETWORK_H_ */<|MERGE_RESOLUTION|>--- conflicted
+++ resolved
@@ -36,13 +36,8 @@
     private:
 		using Matrix = blaze::DynamicMatrix<Scalar>;
 
-<<<<<<< HEAD
-        RNG                 defaultRng;      // Built-in RNG
-        RNG&                rng;              // Reference to the RNG provided by the user,
-=======
-        std::mt19937                 m_default_rng;      // Built-in std::mt19937
-        std::mt19937&                m_rng;              // Reference to the std::mt19937 provided by the user,
->>>>>>> 51e246f5
+        std::mt19937                 defaultRng;      // Built-in std::mt19937
+        std::mt19937&                rng;              // Reference to the std::mt19937 provided by the user,
 												// otherwise reference to m_default_rng
         std::shared_ptr<Output<Scalar>>             outputLayer;           // The output layer
         Callback<Scalar>                           defaultCallback; // Default callback function
@@ -163,21 +158,12 @@
         /// \param rng A user-provided random number generator object that inherits
         ///            from the default std::mt19937 class.
         ///
-<<<<<<< HEAD
         Network(RNG& rng) :
 		        defaultRng(1),
 		        rng(rng),
 		        outputLayer(NULL),
 		        defaultCallback(),
 		        m_callback(NULL)
-=======
-        Network(std::mt19937& rng) :
-            m_default_rng(1),
-            m_rng(rng),
-            m_output(NULL),
-            m_default_callback(),
-            m_callback(NULL)
->>>>>>> 51e246f5
         {}
 
         ///
@@ -359,11 +345,7 @@
             for (int i = 0; i < npoints; i++)
             {
                 // Randomly select a layer
-<<<<<<< HEAD
                 const int layer_id = int(rng.rand() * nlayer);
-=======
-                const int layer_id = int(m_rng() * nlayer);
->>>>>>> 51e246f5
                 // Randomly pick a parameter, note that some layers may have no parameters
                 const int nparam = deriv[layer_id].size();
 
@@ -372,11 +354,7 @@
                     continue;
                 }
 
-<<<<<<< HEAD
                 const int param_id = int(rng.rand() * nparam);
-=======
-                const int param_id = int(m_rng() * nparam);
->>>>>>> 51e246f5
                 // Turbulate the parameter a little bit
                 const Scalar old = param[layer_id][param_id];
                 param[layer_id][param_id] -= eps;
@@ -399,7 +377,6 @@
             // Restore original parameters
             this->set_parameters(param);
         }
-*/
 
         ///
         /// Fit the model based on the given data
