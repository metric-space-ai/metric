#ifndef UTILS_RANDOM_H_
#define UTILS_RANDOM_H_

#include <random>

#include "../../../../3rdparty/blaze/Math.h"

namespace metric
{
namespace dnn
{

namespace internal {

<<<<<<< HEAD
template <typename DerivedX, typename DerivedY, typename XType, typename YType>
int create_shuffled_batches(const DerivedX &x, const DerivedY &y,
								int batch_size, RNG &rng,
								std::vector<XType> &x_batches, std::vector<YType> &y_batches)
=======
    template <typename DerivedX, typename DerivedY, typename XType, typename YType>
int create_shuffled_batches(
    const DerivedX& x, const DerivedY& y,
    int batch_size, std::mt19937& rng,
    std::vector<XType>& x_batches, std::vector<YType>& y_batches
)
>>>>>>> 51e246f5
{
	const int nobs = x.rows();
	const int dimx = x.columns();
	const int dimy = y.columns();

	if (y.rows() != nobs) {
		throw std::invalid_argument("Input X and Y have different number of observations");
	}

    // Randomly shuffle the IDs
    std::vector<int> id(nobs);
    std::iota(id.begin(), id.end(), 0);
    std::shuffle(id.begin(), id.end(), rng);

    // Compute batch size
	if (batch_size > nobs) {
		batch_size = nobs;
	}

    const int nbatch = (nobs - 1) / batch_size + 1;
    const int last_batch_size = nobs - (nbatch - 1) * batch_size;

    // Create shuffled data
    x_batches.clear();
    y_batches.clear();
    x_batches.reserve(nbatch);
    y_batches.reserve(nbatch);

    for (int i = 0; i < nbatch; i++) {
        const int bsize = (i == nbatch - 1) ? last_batch_size : batch_size;
        x_batches.push_back(XType(bsize, dimx));
        y_batches.push_back(YType(bsize, dimx));

        // Copy data
        const int offset = i * batch_size;

        for (int j = 0; j < bsize; j++) {
            blaze::row(x_batches[i], j) = blaze::row(x, id[offset + j]);
            blaze::row(y_batches[i], j) = blaze::row(y, id[offset + j]);
        }
    }

    return nbatch;
}

// Fill array with N(mu, sigma^2) random numbers
template<typename Scalar>
inline void set_normal_random(Scalar* arr, const int n, std::mt19937& rng,
                              const Scalar& mu = Scalar(0),
                              const Scalar& sigma = Scalar(1))
{
    std::normal_distribution<Scalar> normalDistribution(mu, sigma);
    for (auto i = 0; i < n; ++i) {
        arr[i] = normalDistribution(rng);
    }
}


} // namespace internal

} // namespace dnn
} // namespace metric


#endif /* UTILS_RANDOM_H_ */<|MERGE_RESOLUTION|>--- conflicted
+++ resolved
@@ -12,19 +12,12 @@
 
 namespace internal {
 
-<<<<<<< HEAD
-template <typename DerivedX, typename DerivedY, typename XType, typename YType>
-int create_shuffled_batches(const DerivedX &x, const DerivedY &y,
-								int batch_size, RNG &rng,
-								std::vector<XType> &x_batches, std::vector<YType> &y_batches)
-=======
     template <typename DerivedX, typename DerivedY, typename XType, typename YType>
 int create_shuffled_batches(
     const DerivedX& x, const DerivedY& y,
     int batch_size, std::mt19937& rng,
     std::vector<XType>& x_batches, std::vector<YType>& y_batches
 )
->>>>>>> 51e246f5
 {
 	const int nobs = x.rows();
 	const int dimx = x.columns();
@@ -46,7 +39,6 @@
 
     const int nbatch = (nobs - 1) / batch_size + 1;
     const int last_batch_size = nobs - (nbatch - 1) * batch_size;
-
     // Create shuffled data
     x_batches.clear();
     y_batches.clear();
