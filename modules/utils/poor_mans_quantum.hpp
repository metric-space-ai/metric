--- conflicted
+++ resolved
@@ -52,8 +52,6 @@
      */
     PMQ(T par1 = 1.0, T par2 = 0.0, size_t n = 1000, Distribution d = Distribution());
 	
-<<<<<<< HEAD
-	// Updated by Stepan Mamontov 26.02.2020
     /**
      * @brief Construct a new PMQ object
      * 
@@ -62,22 +60,6 @@
      */
     PMQ(std::vector<T> data, Distribution d = Distribution());
 	
-	// Updated by Stepan Mamontov 26.02.2020
-=======
->>>>>>> 20fa179c
-    /**
-     * @brief Construct a new PMQ object
-     * 
-     * @param data 
-     * @param d 
-     */
-<<<<<<< HEAD
-    //PMQ(std::vector<float> data, Distribution d = Distribution());
-
-=======
-    PMQ(std::vector<T> data, Distribution d = Distribution());
-	
->>>>>>> 20fa179c
     /**
      * @brief 
      * 
