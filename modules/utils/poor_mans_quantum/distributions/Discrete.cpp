--- conflicted
+++ resolved
@@ -104,8 +104,6 @@
 	}
 
 	return result;
-<<<<<<< HEAD
-=======
 }
 
 /*** icdf ***/
@@ -114,7 +112,6 @@
 
 	// TODO:NEED TO IMPLEMENT!!!
     return (T) 0;
->>>>>>> 20fa179c
 }
 
 }  // end namespace metric
