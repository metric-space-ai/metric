/*
This Source Code Form is subject to the terms of the Mozilla Public
License, v. 2.0. If a copy of the MPL was not distributed with this
file, You can obtain one at http://mozilla.org/MPL/2.0/.

Copyright (c) 2019 Panda Team
*/

#ifndef _METRIC_MAPPING_KOC_HPP
#define _METRIC_MAPPING_KOC_HPP


#include <assert.h>

#include <iostream>
#include <array>
#include <vector>

#include <chrono>
#include <random>
#include <algorithm>
#include <cmath>
#include <numeric>

#include "SOM.hpp"

#ifndef M_PI
#define M_PI (3.14159265358979323846)
#endif

namespace metric {

	namespace KOC_details {

		/**
			 * @class KOC
			 * 
			 *@brief 
			 * 
			 */
		template <
			typename recType,
			class Graph = metric::Grid6,
			class Metric = metric::Euclidian<typename recType::value_type>,
			class Distribution = std::uniform_real_distribution<typename recType::value_type>
		>
		class KOC {
			typedef typename recType::value_type T;

		public:
			/**
				 * @brief Construct a new KOC object
				 * 
<<<<<<< HEAD
				 * @param graph - pre created graph (with metric::Graph interface) over which SOM is being constructed. Default is metric::Grid6 (hexagones grid).
				 * @param metric - metric or distance being used for SOM training. Default is metric::Euclidian.
				 * @param s_learn_rate - start learning rate for SOM training. Shows how error can influence on the sample on the first iterations of the training.
				 * @param f_learn_rate - finish learning rate for SOM training. Shows how error can influence on the sample on the last iterations of the training.
				 * @param iterations - maximum number of iterations for SOM training.
				 * @param distribution - distribution used for creating initial weights (positions) of the SOM nodes. 
=======
				 * @param graph
				 * @param metric 
				 * @param anomaly_sigma
				 * @param start_learn_rate
				 * @param finish_learn_rate
				 * @param iterations
				 * @param distribution
>>>>>>> 351c451a
				 */
			KOC(Graph graph, Metric metric, double anomaly_sigma = 1.0, double start_learn_rate = 0.8, double finish_learn_rate = 0.0, size_t iterations = 20, Distribution distribution = Distribution(-1, 1))
				: som_(graph, metric, start_learn_rate, finish_learn_rate, iterations, distribution),
				anomaly_sigma_(anomaly_sigma),
				iterations_(iterations),
				random_seed_(std::chrono::system_clock::now().time_since_epoch().count()) {};

			/**
				 * @brief Construct a new KOC object
				 * 
<<<<<<< HEAD
				 * @param graph - pre created graph (with metric::Graph interface) over which SOM is being constructed. Default is metric::Grid6 (hexagones grid).
				 * @param metric - metric or distance being used for SOM training. Default is metric::Euclidian.
				 * @param s_learn_rate - start learning rate for SOM training. Shows how error can influence on the sample on the first iterations of the training.
				 * @param f_learn_rate - finish learning rate for SOM training. Shows how error can influence on the sample on the last iterations of the training.
				 * @param iterations - maximum number of iterations for SOM training.
				 * @param distribution - distribution used for creating initial weights (positions) of the SOM nodes. 
				 * @param neighborhood_start_size - number of neighbours of the checking node which weights (positions) will be corrected while SOM training. 
				 * @param neigbour_range_decay - shows how distance from the checking node influence to weights (positions) of the checking node neighbours while SOM training. 
				 * @param random_seed - the value used to initialize the random number generator, which is used for the initial distribution of weight (positions).
=======
				 * @param graph 
				 * @param metric 
				 * @param anomaly_sigma
				 * @param start_learn_rate
				 * @param finish_learn_rate
				 * @param iterations 
				 * @param distribution 
				 * @param neighborhood_start_size 
				 * @param neigbour_range_decay 
				 * @param random_seed 
>>>>>>> 351c451a
				 */
			KOC(Graph graph, Metric metric, double anomaly_sigma, double start_learn_rate, double finish_learn_rate, size_t iterations,
				Distribution distribution, double neighborhood_start_size, double neigbour_range_decay, long long random_seed)
				: som_(graph, metric, start_learn_rate, finish_learn_rate, iterations, distribution, neighborhood_start_size, neigbour_range_decay, random_seed),
				anomaly_sigma_(anomaly_sigma),
				iterations_(iterations),
				random_seed_(random_seed) {};

			/**
				 * @brief Destroy the KOC object
				 * 
				 */
			~KOC() = default;

			/**
				 * @brief 
				 * 
				 * @param samples 
				 * @param num_clusters
				 */
			void train(const std::vector<recType>& samples, int num_clusters, int min_cluster_size = 1);

			/**
				 * @brief 
				 * 
				 * @param samples 
				 * 
				 * @return std::vector<bool> 
				 */
			std::vector<bool> check_if_anomaly(const std::vector<recType>& samples);

			/**
				 * @brief 
				 * 
				 * @param sample
				 * 
				 * @return bool
				 */
			bool check_if_anomaly(const recType& sample);

			/**
				 * @brief 
				 * 
				 * @param samples
				 *
				 * @return std::vector<int>
				 */
			std::vector<int> assign_to_clusters(const std::vector<recType>& samples);

			/**
				 * @brief
				 *
				 * @param samples
				 * @param count
				 *
				 * @return std::tuple<std::vector<size_t>, std::vector<typename recType::value_type>> - two vectors, the first with indexes of the top outlier samples (sorted from the farest),
				 * and the second with distances to std deviation edge from nodes coordinates (multiplied to anomaly_sigma, according to formula: distance = <distance to the best matchin node> - <std_deviation_of_the_node><anomaly_sigma>)
				 */
			std::tuple<std::vector<size_t>, std::vector<typename recType::value_type>> top_outliers(const std::vector<recType>& samples, int count = 10);

		private:
			int min_cluster_size_ = 1;
			double anomaly_sigma_ = 1;
			size_t iterations_;
			long long random_seed_;

			std::vector<int> clusters;	
			std::vector<recType> centroids;
			std::vector<int> clusters_counts;	

			std::vector<T> nodes_std_deviations;

			SOM<recType, Graph, Metric, Distribution> som_;

			/**
				 * @brief 
				 * 
				 * @param samples 
				 * @param sampleSize
				 */
			void calculate_std_deviations_for_nodes(const std::vector<recType>& samples, int sampleSize);

			/**
				 * @brief 
				 * 
				 * @param num_clusters
				 *
				 * @return std::tuple<std::vector<int>, std::vector<recType>, std::vector<int>>
				 */
			std::tuple<std::vector<int>, std::vector<recType>, std::vector<int>> clusterize_nodes(int num_clusters, int min_cluster_size = 1);

			/**
				 * @brief 
				 * 
				 * @param samples 
				 * @param sampleSize
				 * @param num_clusters
				 */
			void estimate(const std::vector<recType>& samples, const size_t sampleSize, int num_clusters, int min_cluster_size = 1);

			/**
				 * @brief 
				 * 
				 * @param v
				 * 
				 * @return std::vector<size_t>
				 */
			template <typename T1>
			std::vector<size_t> sort_indexes(const std::vector<T1> &v);

		};

	}  // namespace KOC_details
	
	//
	
	template <
		typename recType,
		class Graph = metric::Grid6,
		class Metric = metric::Euclidian<typename recType::value_type>,
		class Distribution = std::uniform_real_distribution<typename recType::value_type>
	>
	struct KOC_factory {
		
		typedef typename recType::value_type T;

		/**
<<<<<<< HEAD
		 * @brief
		 *
		 * @param nodesNumber - total number of the nodes for graph over which SOM is being constructed. From this number it should be possible to extract the int square root.
		 * @param start_learn_rate - start learning rate for SOM training. Shows how error can influence on the sample on the first iterations of the training.
		 * @param finish_learn_rate - finish learning rate for SOM training. Shows how error can influence on the sample on the last iterations of the training.
		 * @param iterations - maximum number of iterations for SOM training.
		 * @param distribution_min - left side (minimum) of the distribution used for creating initial weights (positions) of the SOM nodes. 
		 * @param distribution_max - right side (maximum) of the distribution used for creating initial weights (positions) of the SOM nodes. 
=======
			* @brief
			*
			* @param nodesNumber
			* @param start_learn_rate
			* @param finish_learn_rate
			* @param iterations
			* @param distribution_min
			* @param distribution_max
>>>>>>> 351c451a
		 */
		KOC_factory(size_t nodesNumber, double anomaly_sigma, double start_learn_rate = 0.8, double finish_learn_rate = 0.0, size_t iterations = 20, T distribution_min = -1, T distribution_max = 1);

		/**
<<<<<<< HEAD
		 * @brief
		 *
		 * @param nodesWidth - number of the nodes in width for graph over which SOM is being constructed.
		 * @param nodesHeight - number of the nodes in height for graph over which SOM is being constructed.
		 * @param start_learn_rate - start learning rate for SOM training. Shows how error can influence on the sample on the first iterations of the training.
		 * @param finish_learn_rate - finish learning rate for SOM training. Shows how error can influence on the sample on the last iterations of the training.
		 * @param iterations - maximum number of iterations for SOM training.
		 * @param distribution_min - left side (minimum) of the distribution used for creating initial weights (positions) of the SOM nodes. 
		 * @param distribution_max - right side (maximum) of the distribution used for creating initial weights (positions) of the SOM nodes. 
=======
			* @brief
			*
			* @param nodesWidth
			* @param nodesHeight
			* @param start_learn_rate
			* @param finish_learn_rate
			* @param iterations
			* @param distribution_min
			* @param distribution_max
>>>>>>> 351c451a
		 */
		KOC_factory(size_t nodesWidth = 5, size_t nodesHeight = 4, double anomaly_sigma = 1.0, double start_learn_rate = 0.8, double finish_learn_rate = 0.0, size_t iterations = 20, T distribution_min = -1, T distribution_max = 1);

		/**
<<<<<<< HEAD
		 * @brief
		 *
		 * @param nodesNumber - total number of the nodes for graph over which SOM is being constructed. From this number it should be possible to extract the int square root.
		 * @param start_learn_rate - start learning rate for SOM training. Shows how error can influence on the sample on the first iterations of the training.
		 * @param finish_learn_rate - finish learning rate for SOM training. Shows how error can influence on the sample on the last iterations of the training.
		 * @param iterations - maximum number of iterations for SOM training.
		 * @param distribution_min - left side (minimum) of the distribution used for creating initial weights (positions) of the SOM nodes. 
		 * @param distribution_max - right side (maximum) of the distribution used for creating initial weights (positions) of the SOM nodes. 
		 * @param neighborhood_start_size - number of neighbours of the checking node which weights (positions) will be corrected while SOM training. 
		 * @param neigbour_range_decay - shows how distance from the checking node influence to weights (positions) of the checking node neighbours while SOM training. 
		 * @param random_seed - the value used to initialize the random number generator, which is used for the initial distribution of weight (positions).
=======
			* @brief
			*
			* @param nodesNumber
			* @param start_learn_rate
			* @param finish_learn_rate
			* @param iterations
			* @param distribution_min
			* @param distribution_max
			* @param neighborhood_start_size
			* @param neigbour_range_decay
			* @param random_seed
>>>>>>> 351c451a
		 */
		KOC_factory(size_t nodesNumber, double anomaly_sigma,
			double start_learn_rate, double finish_learn_rate, size_t iterations, T distribution_min, T distribution_max, 
			double neighborhood_start_size, double neigbour_range_decay, long long random_seed);

		/**
<<<<<<< HEAD
		 * @brief
		 *
		 * @param nodesWidth - number of the nodes in width for graph over which SOM is being constructed.
		 * @param nodesHeight - number of the nodes in height for graph over which SOM is being constructed.
		 * @param s_learn_rate - start learning rate for SOM training. Shows how error can influence on the sample on the first iterations of the training.
		 * @param f_learn_rate - finish learning rate for SOM training. Shows how error can influence on the sample on the last iterations of the training.
		 * @param iterations - maximum number of iterations for SOM training.
		 * @param distribution_min - left side (minimum) of the distribution used for creating initial weights (positions) of the SOM nodes. 
		 * @param distribution_max - right side (maximum) of the distribution used for creating initial weights (positions) of the SOM nodes. 
		 * @param neighborhood_start_size - number of neighbours of the checking node which weights (positions) will be corrected while SOM training. 
		 * @param neigbour_range_decay - shows how distance from the checking node influence to weights (positions) of the checking node neighbours while SOM training. 
		 * @param random_seed - the value used to initialize the random number generator, which is used for the initial distribution of weight (positions).
=======
			* @brief
			*
			* @param nodesWidth
			* @param nodesHeight
			* @param start_learn_rate
			* @param finish_learn_rate
			* @param iterations
			* @param distribution_min
			* @param distribution_max
			* @param neighborhood_start_size
			* @param neigbour_range_decay
			* @param random_seed
>>>>>>> 351c451a
		 */
		KOC_factory(size_t nodesWidth, size_t nodesHeight, double anomaly_sigma,
			double start_learn_rate, double finish_learn_rate, size_t iterations, T distribution_min, T distribution_max, 
			double neighborhood_start_size, double neigbour_range_decay, long long random_seed);

		/**
<<<<<<< HEAD
		 * @brief 
		 * 
		 * @param samples
		 * @param num_clusters - number of expected clusters
=======
			* @brief
			*
			* @param samples
			* @param num_clusters
			*
			* @return KOC_details::KOC<recType, Graph, Metric, Distribution>
>>>>>>> 351c451a
		 */
		KOC_details::KOC<recType, Graph, Metric, Distribution> operator()(const std::vector<recType>& samples, int num_clusters, int min_cluster_size = 1);

	private:

		Metric metric_;
		Graph graph_;
		Distribution distribution_;

		double start_learn_rate_;
		double finish_learn_rate_; 
		size_t iterations_;

		double neighborhood_start_size_;
		double neigbour_range_decay_;
		long long random_seed_;
		double anomaly_sigma_;
	};

} // namespace metric

#include "KOC.cpp"

#endif<|MERGE_RESOLUTION|>--- conflicted
+++ resolved
@@ -51,22 +51,13 @@
 			/**
 				 * @brief Construct a new KOC object
 				 * 
-<<<<<<< HEAD
 				 * @param graph - pre created graph (with metric::Graph interface) over which SOM is being constructed. Default is metric::Grid6 (hexagones grid).
 				 * @param metric - metric or distance being used for SOM training. Default is metric::Euclidian.
+				 * @param anomaly_sigma
 				 * @param s_learn_rate - start learning rate for SOM training. Shows how error can influence on the sample on the first iterations of the training.
 				 * @param f_learn_rate - finish learning rate for SOM training. Shows how error can influence on the sample on the last iterations of the training.
 				 * @param iterations - maximum number of iterations for SOM training.
 				 * @param distribution - distribution used for creating initial weights (positions) of the SOM nodes. 
-=======
-				 * @param graph
-				 * @param metric 
-				 * @param anomaly_sigma
-				 * @param start_learn_rate
-				 * @param finish_learn_rate
-				 * @param iterations
-				 * @param distribution
->>>>>>> 351c451a
 				 */
 			KOC(Graph graph, Metric metric, double anomaly_sigma = 1.0, double start_learn_rate = 0.8, double finish_learn_rate = 0.0, size_t iterations = 20, Distribution distribution = Distribution(-1, 1))
 				: som_(graph, metric, start_learn_rate, finish_learn_rate, iterations, distribution),
@@ -77,9 +68,9 @@
 			/**
 				 * @brief Construct a new KOC object
 				 * 
-<<<<<<< HEAD
 				 * @param graph - pre created graph (with metric::Graph interface) over which SOM is being constructed. Default is metric::Grid6 (hexagones grid).
 				 * @param metric - metric or distance being used for SOM training. Default is metric::Euclidian.
+				 * @param anomaly_sigma
 				 * @param s_learn_rate - start learning rate for SOM training. Shows how error can influence on the sample on the first iterations of the training.
 				 * @param f_learn_rate - finish learning rate for SOM training. Shows how error can influence on the sample on the last iterations of the training.
 				 * @param iterations - maximum number of iterations for SOM training.
@@ -87,18 +78,6 @@
 				 * @param neighborhood_start_size - number of neighbours of the checking node which weights (positions) will be corrected while SOM training. 
 				 * @param neigbour_range_decay - shows how distance from the checking node influence to weights (positions) of the checking node neighbours while SOM training. 
 				 * @param random_seed - the value used to initialize the random number generator, which is used for the initial distribution of weight (positions).
-=======
-				 * @param graph 
-				 * @param metric 
-				 * @param anomaly_sigma
-				 * @param start_learn_rate
-				 * @param finish_learn_rate
-				 * @param iterations 
-				 * @param distribution 
-				 * @param neighborhood_start_size 
-				 * @param neigbour_range_decay 
-				 * @param random_seed 
->>>>>>> 351c451a
 				 */
 			KOC(Graph graph, Metric metric, double anomaly_sigma, double start_learn_rate, double finish_learn_rate, size_t iterations,
 				Distribution distribution, double neighborhood_start_size, double neigbour_range_decay, long long random_seed)
@@ -226,30 +205,17 @@
 		typedef typename recType::value_type T;
 
 		/**
-<<<<<<< HEAD
-		 * @brief
-		 *
+		 * @brief
 		 * @param nodesNumber - total number of the nodes for graph over which SOM is being constructed. From this number it should be possible to extract the int square root.
 		 * @param start_learn_rate - start learning rate for SOM training. Shows how error can influence on the sample on the first iterations of the training.
 		 * @param finish_learn_rate - finish learning rate for SOM training. Shows how error can influence on the sample on the last iterations of the training.
 		 * @param iterations - maximum number of iterations for SOM training.
 		 * @param distribution_min - left side (minimum) of the distribution used for creating initial weights (positions) of the SOM nodes. 
 		 * @param distribution_max - right side (maximum) of the distribution used for creating initial weights (positions) of the SOM nodes. 
-=======
-			* @brief
-			*
-			* @param nodesNumber
-			* @param start_learn_rate
-			* @param finish_learn_rate
-			* @param iterations
-			* @param distribution_min
-			* @param distribution_max
->>>>>>> 351c451a
 		 */
 		KOC_factory(size_t nodesNumber, double anomaly_sigma, double start_learn_rate = 0.8, double finish_learn_rate = 0.0, size_t iterations = 20, T distribution_min = -1, T distribution_max = 1);
 
 		/**
-<<<<<<< HEAD
 		 * @brief
 		 *
 		 * @param nodesWidth - number of the nodes in width for graph over which SOM is being constructed.
@@ -259,22 +225,10 @@
 		 * @param iterations - maximum number of iterations for SOM training.
 		 * @param distribution_min - left side (minimum) of the distribution used for creating initial weights (positions) of the SOM nodes. 
 		 * @param distribution_max - right side (maximum) of the distribution used for creating initial weights (positions) of the SOM nodes. 
-=======
-			* @brief
-			*
-			* @param nodesWidth
-			* @param nodesHeight
-			* @param start_learn_rate
-			* @param finish_learn_rate
-			* @param iterations
-			* @param distribution_min
-			* @param distribution_max
->>>>>>> 351c451a
 		 */
 		KOC_factory(size_t nodesWidth = 5, size_t nodesHeight = 4, double anomaly_sigma = 1.0, double start_learn_rate = 0.8, double finish_learn_rate = 0.0, size_t iterations = 20, T distribution_min = -1, T distribution_max = 1);
 
 		/**
-<<<<<<< HEAD
 		 * @brief
 		 *
 		 * @param nodesNumber - total number of the nodes for graph over which SOM is being constructed. From this number it should be possible to extract the int square root.
@@ -286,26 +240,12 @@
 		 * @param neighborhood_start_size - number of neighbours of the checking node which weights (positions) will be corrected while SOM training. 
 		 * @param neigbour_range_decay - shows how distance from the checking node influence to weights (positions) of the checking node neighbours while SOM training. 
 		 * @param random_seed - the value used to initialize the random number generator, which is used for the initial distribution of weight (positions).
-=======
-			* @brief
-			*
-			* @param nodesNumber
-			* @param start_learn_rate
-			* @param finish_learn_rate
-			* @param iterations
-			* @param distribution_min
-			* @param distribution_max
-			* @param neighborhood_start_size
-			* @param neigbour_range_decay
-			* @param random_seed
->>>>>>> 351c451a
 		 */
 		KOC_factory(size_t nodesNumber, double anomaly_sigma,
 			double start_learn_rate, double finish_learn_rate, size_t iterations, T distribution_min, T distribution_max, 
 			double neighborhood_start_size, double neigbour_range_decay, long long random_seed);
 
 		/**
-<<<<<<< HEAD
 		 * @brief
 		 *
 		 * @param nodesWidth - number of the nodes in width for graph over which SOM is being constructed.
@@ -318,39 +258,18 @@
 		 * @param neighborhood_start_size - number of neighbours of the checking node which weights (positions) will be corrected while SOM training. 
 		 * @param neigbour_range_decay - shows how distance from the checking node influence to weights (positions) of the checking node neighbours while SOM training. 
 		 * @param random_seed - the value used to initialize the random number generator, which is used for the initial distribution of weight (positions).
-=======
-			* @brief
-			*
-			* @param nodesWidth
-			* @param nodesHeight
-			* @param start_learn_rate
-			* @param finish_learn_rate
-			* @param iterations
-			* @param distribution_min
-			* @param distribution_max
-			* @param neighborhood_start_size
-			* @param neigbour_range_decay
-			* @param random_seed
->>>>>>> 351c451a
 		 */
 		KOC_factory(size_t nodesWidth, size_t nodesHeight, double anomaly_sigma,
 			double start_learn_rate, double finish_learn_rate, size_t iterations, T distribution_min, T distribution_max, 
 			double neighborhood_start_size, double neigbour_range_decay, long long random_seed);
 
 		/**
-<<<<<<< HEAD
 		 * @brief 
 		 * 
 		 * @param samples
 		 * @param num_clusters - number of expected clusters
-=======
-			* @brief
-			*
-			* @param samples
-			* @param num_clusters
-			*
-			* @return KOC_details::KOC<recType, Graph, Metric, Distribution>
->>>>>>> 351c451a
+		 *
+		 * @return KOC_details::KOC<recType, Graph, Metric, Distribution>
 		 */
 		KOC_details::KOC<recType, Graph, Metric, Distribution> operator()(const std::vector<recType>& samples, int num_clusters, int min_cluster_size = 1);
 
