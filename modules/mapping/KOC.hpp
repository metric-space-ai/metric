/*
This Source Code Form is subject to the terms of the Mozilla Public
License, v. 2.0. If a copy of the MPL was not distributed with this
file, You can obtain one at http://mozilla.org/MPL/2.0/.

Copyright (c) 2019 Panda Team
*/

#ifndef _METRIC_MAPPING_KOC_HPP
#define _METRIC_MAPPING_KOC_HPP


#include <assert.h>

#include <iostream>
#include <array>
#include <vector>

#include <chrono>
#include <random>
#include <algorithm>
#include <cmath>
#include <numeric>

#include "SOM.hpp"

#ifndef M_PI
#define M_PI (3.14159265358979323846)
#endif

namespace metric {

	namespace KOC_details {

		/**
			 * @class KOC
			 * 
			 *@brief 
			 * 
			 */
		template <
			typename recType, 
			class Graph = metric::Grid6, 
			class Metric = metric::Euclidian<typename recType::value_type>, 
			class Distribution = std::uniform_real_distribution<typename recType::value_type>
		>
<<<<<<< HEAD
		class KOC {
=======
		class KOC : public SOM<recType, Graph, Metric, Distribution> {
>>>>>>> f5cee0ae
			typedef typename recType::value_type T;

		public:
			/**
				 * @brief Construct a new KOC object
				 * 
				 * @param graph 
				 * @param metric 
<<<<<<< HEAD
				 * @param anomaly_sigma 
=======
>>>>>>> f5cee0ae
				 * @param start_learn_rate 
				 * @param finish_learn_rate 
				 * @param iterations 
				 * @param distribution 
				 */
			KOC(Graph graph, Metric metric, double anomaly_sigma = 1.0, double start_learn_rate = 0.8, double finish_learn_rate = 0.0, size_t iterations = 20, Distribution distribution = Distribution(-1, 1))
				: som_(graph, metric, start_learn_rate, finish_learn_rate, iterations, distribution), 
				anomaly_sigma_(anomaly_sigma), 
				iterations_(iterations),
				random_seed_(std::chrono::system_clock::now().time_since_epoch().count()) {};

			/**
				 * @brief Construct a new KOC object
				 * 
				 * @param graph 
				 * @param metric 
<<<<<<< HEAD
				 * @param anomaly_sigma 
=======
>>>>>>> f5cee0ae
				 * @param start_learn_rate 
				 * @param finish_learn_rate 
				 * @param iterations 
				 * @param distribution 
				 * @param neighborhood_start_size 
				 * @param neigbour_range_decay 
				 * @param random_seed 
				 */
			KOC(Graph graph, Metric metric, double anomaly_sigma, double start_learn_rate, double finish_learn_rate, size_t iterations, 
				Distribution distribution, double neighborhood_start_size, double neigbour_range_decay, long long random_seed)
				: som_(graph, metric, start_learn_rate, finish_learn_rate, iterations, distribution, neighborhood_start_size, neigbour_range_decay, random_seed), 
				anomaly_sigma_(anomaly_sigma), 
				iterations_(iterations), 
				random_seed_(random_seed) {};

			/**
				 * @brief Destroy the KOC object
				 * 
				 */
			~KOC() = default;

			/**
				 * @brief 
				 * 
				 * @param samples 
				 * @param num_clusters 
				 */
<<<<<<< HEAD
			void train(const std::vector<recType>& samples, int num_clusters, int min_cluster_size = 1);
=======
			void train(const std::vector<recType>& samples, int num_clusters);

			/**
				 * @brief 
				 * 
				 * @param sample 
				 * @param sigma 
				 *  
				 * @return std::vector<int>
				 */
			std::vector<int> encode(const std::vector<recType>& samples, double sigma = 1.0);
>>>>>>> f5cee0ae

			/**
				 * @brief 
				 * 
				 * @param samples 
				 * @param sigma 
				 * 
				 * @return std::vector<bool> 
				 */
<<<<<<< HEAD
			std::vector<bool> check_if_anomaly(const std::vector<recType>& samples);
=======
			std::vector<bool> check_if_anomaly(const std::vector<recType>& samples, double sigma = 1.0);
>>>>>>> f5cee0ae

			/**
				 * @brief 
				 * 
				 * @param sample
				 * @param sigma 
				 * 
				 * @return bool
				 */
<<<<<<< HEAD
			bool check_if_anomaly(const recType& sample);
=======
			bool check_if_anomaly(const recType& sample, double sigma = 1.0);
>>>>>>> f5cee0ae

			/**
				 * @brief 
				 * 
				 * @param samples 
<<<<<<< HEAD
				 * 
				 * @return std::vector<int>
				 */
			std::vector<int> assign_to_clusters(const std::vector<recType>& samples);

			/**
				 * @brief 
				 * 
				 * @param samples 
				 * @param count 
				 * 
				 * @return std::tuple<std::vector<size_t>, std::vector<typename recType::value_type>> - two vectors, the first with indexes of the top outlier samples (sorted from the farest),
				 * and the second with distances to std deviation edge from nodes coordinates (multiplied to anomaly_sigma, according to formula: distance = <distance to the best matchin node> - <std_deviation_of_the_node><anomaly_sigma>)
				 */
			std::tuple<std::vector<size_t>, std::vector<typename recType::value_type>> top_outliers(const std::vector<recType>& samples, int count = 10);

		private:
			int min_cluster_size_ = 1;
			double anomaly_sigma_ = 1;
			size_t iterations_;
			long long random_seed_;
=======
				 * @param sigma 
				 * 
				 * @return std::vector<int>
				 */
			std::vector<int> result(const std::vector<recType>& samples, double sigma = 1.0);

			/**
				 * @brief 
				 * 
				 * @param samples 
				 * @param sigma 
				 * @param count 
				 * 
				 * @return std::tuple<std::vector<size_t>, std::vector<typename recType::value_type>, std::vector<int>>
				 */
			std::tuple<std::vector<size_t>, std::vector<typename recType::value_type>, std::vector<int>> top_outlier(const std::vector<recType>& samples, double sigma = 1.0, int count = 10);

		private:
>>>>>>> f5cee0ae
	
			std::vector<int> clusters;	
			std::vector<recType> centroids;	
			std::vector<int> clusters_counts;	
	
			std::vector<T> nodes_std_deviations;	
<<<<<<< HEAD

			SOM<recType, Graph, Metric, Distribution> som_;
=======
>>>>>>> f5cee0ae

			/**
				 * @brief 
				 * 
				 * @param samples 
				 * @param sampleSize 
				 */
			void calculate_std_deviations_for_nodes(const std::vector<recType>& samples, int sampleSize);

			/**
				 * @brief 
				 * 
				 * @param num_clusters 
				 * 
				 * @return std::tuple<std::vector<int>, std::vector<recType>, std::vector<int>>
				 */
<<<<<<< HEAD
			std::tuple<std::vector<int>, std::vector<recType>, std::vector<int>> clusterize_nodes(int num_clusters, int min_cluster_size = 1);
=======
			std::tuple<std::vector<int>, std::vector<recType>, std::vector<int>> clusterize_nodes(int num_clusters);
>>>>>>> f5cee0ae

			/**
				 * @brief 
				 * 
				 * @param samples 
				 * @param sampleSize 
				 * @param num_clusters 
				 */
<<<<<<< HEAD
			void estimate(const std::vector<recType>& samples, const size_t sampleSize, int num_clusters, int min_cluster_size = 1);
						
			/**
				 * @brief 
				 * 
				 * @param v 
				 * 
				 * @return std::vector<size_t>
				 */
=======
			void estimate(const std::vector<recType>& samples, const size_t sampleSize, int num_clusters);

			/**
				 * @brief 
				 * 
				 * @param sample 
				 * 
				 * @return size_t
				 */
			size_t BMU(const recType& sample) const override;

			/**
				 * @brief 
				 * 
				 * @param sample 
				 * 
				 * @return std::vector<double>
				 */
			std::vector<double> encode(const recType& sample) override;
			
			/**
				 * @brief 
				 * 
				 * @param v 
				 * 
				 * @return std::vector<size_t>
				 */
>>>>>>> f5cee0ae
			template <typename T1>
			std::vector<size_t> sort_indexes(const std::vector<T1> &v);

		};

	}  // namespace KOC_details
	
	//
	
	template <
		typename recType, 
		class Graph = metric::Grid6, 
		class Metric = metric::Euclidian<typename recType::value_type>, 
		class Distribution = std::uniform_real_distribution<typename recType::value_type>
	>
	struct KOC_factory {
		
		typedef typename recType::value_type T;

		/**
			* @brief
			*
			* @param nodesNumber 
			* @param start_learn_rate 
			* @param finish_learn_rate 
			* @param iterations 
			* @param distribution_min 
			* @param distribution_max 
		 */
		KOC_factory(size_t nodesNumber, double anomaly_sigma, double start_learn_rate = 0.8, double finish_learn_rate = 0.0, size_t iterations = 20, T distribution_min = -1, T distribution_max = 1);

		/**
			* @brief
			*
			* @param nodesWidth 
			* @param nodesHeight 
			* @param start_learn_rate 
			* @param finish_learn_rate 
			* @param iterations 
			* @param distribution_min 
			* @param distribution_max 
		 */
		KOC_factory(size_t nodesWidth = 5, size_t nodesHeight = 4, double anomaly_sigma = 1.0, double start_learn_rate = 0.8, double finish_learn_rate = 0.0, size_t iterations = 20, T distribution_min = -1, T distribution_max = 1);

		/**
			* @brief
			*
			* @param nodesNumber 
			* @param start_learn_rate 
			* @param finish_learn_rate 
			* @param iterations 
			* @param distribution_min 
			* @param distribution_max 
			* @param neighborhood_start_size 
			* @param neigbour_range_decay 
			* @param random_seed 
		 */
		KOC_factory(size_t nodesNumber, double anomaly_sigma, 
			double start_learn_rate, double finish_learn_rate, size_t iterations, T distribution_min, T distribution_max, 
			double neighborhood_start_size, double neigbour_range_decay, long long random_seed);

		/**
			* @brief
			*
			* @param nodesWidth 
			* @param nodesHeight 
			* @param start_learn_rate 
			* @param finish_learn_rate 
			* @param iterations 
			* @param distribution_min 
			* @param distribution_max 
			* @param neighborhood_start_size 
			* @param neigbour_range_decay 
			* @param random_seed 
		 */
		KOC_factory(size_t nodesWidth, size_t nodesHeight, double anomaly_sigma, 
			double start_learn_rate, double finish_learn_rate, size_t iterations, T distribution_min, T distribution_max, 
			double neighborhood_start_size, double neigbour_range_decay, long long random_seed);

		/**
			* @brief 
			* 
			* @param samples 
			* @param num_clusters 
			* 
			* @return KOC_details::KOC<recType, Graph, Metric, Distribution>
		 */
<<<<<<< HEAD
		KOC_details::KOC<recType, Graph, Metric, Distribution> operator()(const std::vector<recType>& samples, int num_clusters, int min_cluster_size = 1);
=======
		KOC_details::KOC<recType, Graph, Metric, Distribution> operator()(const std::vector<recType>& samples, int num_clusters);
>>>>>>> f5cee0ae

	private:

		Metric metric_;
		Graph graph_;
		Distribution distribution_;

		double start_learn_rate_;
		double finish_learn_rate_; 
		size_t iterations_;

		double neighborhood_start_size_;
		double neigbour_range_decay_;
		long long random_seed_;
		double anomaly_sigma_;
	};

} // namespace metric

#include "KOC.cpp"

#endif<|MERGE_RESOLUTION|>--- conflicted
+++ resolved
@@ -39,61 +39,51 @@
 			 * 
 			 */
 		template <
-			typename recType, 
-			class Graph = metric::Grid6, 
-			class Metric = metric::Euclidian<typename recType::value_type>, 
+			typename recType,
+			class Graph = metric::Grid6,
+			class Metric = metric::Euclidian<typename recType::value_type>,
 			class Distribution = std::uniform_real_distribution<typename recType::value_type>
 		>
-<<<<<<< HEAD
 		class KOC {
-=======
-		class KOC : public SOM<recType, Graph, Metric, Distribution> {
->>>>>>> f5cee0ae
 			typedef typename recType::value_type T;
 
 		public:
+			/**
+				 * @brief Construct a new KOC object
+				 * 
+				 * @param graph
+				 * @param metric 
+				 * @param anomaly_sigma
+				 * @param start_learn_rate
+				 * @param finish_learn_rate
+				 * @param iterations
+				 * @param distribution
+				 */
+			KOC(Graph graph, Metric metric, double anomaly_sigma = 1.0, double start_learn_rate = 0.8, double finish_learn_rate = 0.0, size_t iterations = 20, Distribution distribution = Distribution(-1, 1))
+				: som_(graph, metric, start_learn_rate, finish_learn_rate, iterations, distribution),
+				anomaly_sigma_(anomaly_sigma),
+				iterations_(iterations),
+				random_seed_(std::chrono::system_clock::now().time_since_epoch().count()) {};
+
 			/**
 				 * @brief Construct a new KOC object
 				 * 
 				 * @param graph 
 				 * @param metric 
-<<<<<<< HEAD
-				 * @param anomaly_sigma 
-=======
->>>>>>> f5cee0ae
-				 * @param start_learn_rate 
-				 * @param finish_learn_rate 
-				 * @param iterations 
-				 * @param distribution 
-				 */
-			KOC(Graph graph, Metric metric, double anomaly_sigma = 1.0, double start_learn_rate = 0.8, double finish_learn_rate = 0.0, size_t iterations = 20, Distribution distribution = Distribution(-1, 1))
-				: som_(graph, metric, start_learn_rate, finish_learn_rate, iterations, distribution), 
-				anomaly_sigma_(anomaly_sigma), 
-				iterations_(iterations),
-				random_seed_(std::chrono::system_clock::now().time_since_epoch().count()) {};
-
-			/**
-				 * @brief Construct a new KOC object
-				 * 
-				 * @param graph 
-				 * @param metric 
-<<<<<<< HEAD
-				 * @param anomaly_sigma 
-=======
->>>>>>> f5cee0ae
-				 * @param start_learn_rate 
-				 * @param finish_learn_rate 
+				 * @param anomaly_sigma
+				 * @param start_learn_rate
+				 * @param finish_learn_rate
 				 * @param iterations 
 				 * @param distribution 
 				 * @param neighborhood_start_size 
 				 * @param neigbour_range_decay 
 				 * @param random_seed 
 				 */
-			KOC(Graph graph, Metric metric, double anomaly_sigma, double start_learn_rate, double finish_learn_rate, size_t iterations, 
+			KOC(Graph graph, Metric metric, double anomaly_sigma, double start_learn_rate, double finish_learn_rate, size_t iterations,
 				Distribution distribution, double neighborhood_start_size, double neigbour_range_decay, long long random_seed)
-				: som_(graph, metric, start_learn_rate, finish_learn_rate, iterations, distribution, neighborhood_start_size, neigbour_range_decay, random_seed), 
-				anomaly_sigma_(anomaly_sigma), 
-				iterations_(iterations), 
+				: som_(graph, metric, start_learn_rate, finish_learn_rate, iterations, distribution, neighborhood_start_size, neigbour_range_decay, random_seed),
+				anomaly_sigma_(anomaly_sigma),
+				iterations_(iterations),
 				random_seed_(random_seed) {};
 
 			/**
@@ -106,68 +96,43 @@
 				 * @brief 
 				 * 
 				 * @param samples 
-				 * @param num_clusters 
-				 */
-<<<<<<< HEAD
+				 * @param num_clusters
+				 */
 			void train(const std::vector<recType>& samples, int num_clusters, int min_cluster_size = 1);
-=======
-			void train(const std::vector<recType>& samples, int num_clusters);
-
-			/**
-				 * @brief 
-				 * 
-				 * @param sample 
-				 * @param sigma 
-				 *  
+
+			/**
+				 * @brief 
+				 * 
+				 * @param samples 
+				 * 
+				 * @return std::vector<bool> 
+				 */
+			std::vector<bool> check_if_anomaly(const std::vector<recType>& samples);
+
+			/**
+				 * @brief 
+				 * 
+				 * @param sample
+				 * 
+				 * @return bool
+				 */
+			bool check_if_anomaly(const recType& sample);
+
+			/**
+				 * @brief 
+				 * 
+				 * @param samples
+				 *
 				 * @return std::vector<int>
 				 */
-			std::vector<int> encode(const std::vector<recType>& samples, double sigma = 1.0);
->>>>>>> f5cee0ae
-
-			/**
-				 * @brief 
-				 * 
-				 * @param samples 
-				 * @param sigma 
-				 * 
-				 * @return std::vector<bool> 
-				 */
-<<<<<<< HEAD
-			std::vector<bool> check_if_anomaly(const std::vector<recType>& samples);
-=======
-			std::vector<bool> check_if_anomaly(const std::vector<recType>& samples, double sigma = 1.0);
->>>>>>> f5cee0ae
-
-			/**
-				 * @brief 
-				 * 
-				 * @param sample
-				 * @param sigma 
-				 * 
-				 * @return bool
-				 */
-<<<<<<< HEAD
-			bool check_if_anomaly(const recType& sample);
-=======
-			bool check_if_anomaly(const recType& sample, double sigma = 1.0);
->>>>>>> f5cee0ae
-
-			/**
-				 * @brief 
-				 * 
-				 * @param samples 
-<<<<<<< HEAD
-				 * 
-				 * @return std::vector<int>
-				 */
 			std::vector<int> assign_to_clusters(const std::vector<recType>& samples);
 
 			/**
-				 * @brief 
-				 * 
-				 * @param samples 
-				 * @param count 
-				 * 
+				 * @brief
+				 *
+				 * @param samples
+				 * @param count
+				 *
 				 * @return std::tuple<std::vector<size_t>, std::vector<typename recType::value_type>> - two vectors, the first with indexes of the top outlier samples (sorted from the farest),
 				 * and the second with distances to std deviation edge from nodes coordinates (multiplied to anomaly_sigma, according to formula: distance = <distance to the best matchin node> - <std_deviation_of_the_node><anomaly_sigma>)
 				 */
@@ -178,105 +143,48 @@
 			double anomaly_sigma_ = 1;
 			size_t iterations_;
 			long long random_seed_;
-=======
-				 * @param sigma 
-				 * 
-				 * @return std::vector<int>
-				 */
-			std::vector<int> result(const std::vector<recType>& samples, double sigma = 1.0);
-
-			/**
-				 * @brief 
-				 * 
-				 * @param samples 
-				 * @param sigma 
-				 * @param count 
-				 * 
-				 * @return std::tuple<std::vector<size_t>, std::vector<typename recType::value_type>, std::vector<int>>
-				 */
-			std::tuple<std::vector<size_t>, std::vector<typename recType::value_type>, std::vector<int>> top_outlier(const std::vector<recType>& samples, double sigma = 1.0, int count = 10);
-
-		private:
->>>>>>> f5cee0ae
-	
+
 			std::vector<int> clusters;	
-			std::vector<recType> centroids;	
+			std::vector<recType> centroids;
 			std::vector<int> clusters_counts;	
-	
-			std::vector<T> nodes_std_deviations;	
-<<<<<<< HEAD
+
+			std::vector<T> nodes_std_deviations;
 
 			SOM<recType, Graph, Metric, Distribution> som_;
-=======
->>>>>>> f5cee0ae
-
-			/**
-				 * @brief 
-				 * 
-				 * @param samples 
-				 * @param sampleSize 
+
+			/**
+				 * @brief 
+				 * 
+				 * @param samples 
+				 * @param sampleSize
 				 */
 			void calculate_std_deviations_for_nodes(const std::vector<recType>& samples, int sampleSize);
 
 			/**
 				 * @brief 
 				 * 
-				 * @param num_clusters 
-				 * 
+				 * @param num_clusters
+				 *
 				 * @return std::tuple<std::vector<int>, std::vector<recType>, std::vector<int>>
 				 */
-<<<<<<< HEAD
 			std::tuple<std::vector<int>, std::vector<recType>, std::vector<int>> clusterize_nodes(int num_clusters, int min_cluster_size = 1);
-=======
-			std::tuple<std::vector<int>, std::vector<recType>, std::vector<int>> clusterize_nodes(int num_clusters);
->>>>>>> f5cee0ae
-
-			/**
-				 * @brief 
-				 * 
-				 * @param samples 
-				 * @param sampleSize 
-				 * @param num_clusters 
-				 */
-<<<<<<< HEAD
+
+			/**
+				 * @brief 
+				 * 
+				 * @param samples 
+				 * @param sampleSize
+				 * @param num_clusters
+				 */
 			void estimate(const std::vector<recType>& samples, const size_t sampleSize, int num_clusters, int min_cluster_size = 1);
-						
-			/**
-				 * @brief 
-				 * 
-				 * @param v 
+
+			/**
+				 * @brief 
+				 * 
+				 * @param v
 				 * 
 				 * @return std::vector<size_t>
 				 */
-=======
-			void estimate(const std::vector<recType>& samples, const size_t sampleSize, int num_clusters);
-
-			/**
-				 * @brief 
-				 * 
-				 * @param sample 
-				 * 
-				 * @return size_t
-				 */
-			size_t BMU(const recType& sample) const override;
-
-			/**
-				 * @brief 
-				 * 
-				 * @param sample 
-				 * 
-				 * @return std::vector<double>
-				 */
-			std::vector<double> encode(const recType& sample) override;
-			
-			/**
-				 * @brief 
-				 * 
-				 * @param v 
-				 * 
-				 * @return std::vector<size_t>
-				 */
->>>>>>> f5cee0ae
 			template <typename T1>
 			std::vector<size_t> sort_indexes(const std::vector<T1> &v);
 
@@ -287,9 +195,9 @@
 	//
 	
 	template <
-		typename recType, 
-		class Graph = metric::Grid6, 
-		class Metric = metric::Euclidian<typename recType::value_type>, 
+		typename recType,
+		class Graph = metric::Grid6,
+		class Metric = metric::Euclidian<typename recType::value_type>,
 		class Distribution = std::uniform_real_distribution<typename recType::value_type>
 	>
 	struct KOC_factory {
@@ -299,76 +207,72 @@
 		/**
 			* @brief
 			*
-			* @param nodesNumber 
-			* @param start_learn_rate 
-			* @param finish_learn_rate 
-			* @param iterations 
-			* @param distribution_min 
-			* @param distribution_max 
+			* @param nodesNumber
+			* @param start_learn_rate
+			* @param finish_learn_rate
+			* @param iterations
+			* @param distribution_min
+			* @param distribution_max
 		 */
 		KOC_factory(size_t nodesNumber, double anomaly_sigma, double start_learn_rate = 0.8, double finish_learn_rate = 0.0, size_t iterations = 20, T distribution_min = -1, T distribution_max = 1);
 
 		/**
 			* @brief
 			*
-			* @param nodesWidth 
-			* @param nodesHeight 
-			* @param start_learn_rate 
-			* @param finish_learn_rate 
-			* @param iterations 
-			* @param distribution_min 
-			* @param distribution_max 
+			* @param nodesWidth
+			* @param nodesHeight
+			* @param start_learn_rate
+			* @param finish_learn_rate
+			* @param iterations
+			* @param distribution_min
+			* @param distribution_max
 		 */
 		KOC_factory(size_t nodesWidth = 5, size_t nodesHeight = 4, double anomaly_sigma = 1.0, double start_learn_rate = 0.8, double finish_learn_rate = 0.0, size_t iterations = 20, T distribution_min = -1, T distribution_max = 1);
 
 		/**
 			* @brief
 			*
-			* @param nodesNumber 
-			* @param start_learn_rate 
-			* @param finish_learn_rate 
-			* @param iterations 
-			* @param distribution_min 
-			* @param distribution_max 
-			* @param neighborhood_start_size 
-			* @param neigbour_range_decay 
-			* @param random_seed 
-		 */
-		KOC_factory(size_t nodesNumber, double anomaly_sigma, 
+			* @param nodesNumber
+			* @param start_learn_rate
+			* @param finish_learn_rate
+			* @param iterations
+			* @param distribution_min
+			* @param distribution_max
+			* @param neighborhood_start_size
+			* @param neigbour_range_decay
+			* @param random_seed
+		 */
+		KOC_factory(size_t nodesNumber, double anomaly_sigma,
 			double start_learn_rate, double finish_learn_rate, size_t iterations, T distribution_min, T distribution_max, 
 			double neighborhood_start_size, double neigbour_range_decay, long long random_seed);
 
 		/**
 			* @brief
 			*
-			* @param nodesWidth 
-			* @param nodesHeight 
-			* @param start_learn_rate 
-			* @param finish_learn_rate 
-			* @param iterations 
-			* @param distribution_min 
-			* @param distribution_max 
-			* @param neighborhood_start_size 
-			* @param neigbour_range_decay 
-			* @param random_seed 
-		 */
-		KOC_factory(size_t nodesWidth, size_t nodesHeight, double anomaly_sigma, 
+			* @param nodesWidth
+			* @param nodesHeight
+			* @param start_learn_rate
+			* @param finish_learn_rate
+			* @param iterations
+			* @param distribution_min
+			* @param distribution_max
+			* @param neighborhood_start_size
+			* @param neigbour_range_decay
+			* @param random_seed
+		 */
+		KOC_factory(size_t nodesWidth, size_t nodesHeight, double anomaly_sigma,
 			double start_learn_rate, double finish_learn_rate, size_t iterations, T distribution_min, T distribution_max, 
 			double neighborhood_start_size, double neigbour_range_decay, long long random_seed);
 
 		/**
-			* @brief 
-			* 
-			* @param samples 
-			* @param num_clusters 
-			* 
+			* @brief
+			*
+			* @param samples
+			* @param num_clusters
+			*
 			* @return KOC_details::KOC<recType, Graph, Metric, Distribution>
 		 */
-<<<<<<< HEAD
 		KOC_details::KOC<recType, Graph, Metric, Distribution> operator()(const std::vector<recType>& samples, int num_clusters, int min_cluster_size = 1);
-=======
-		KOC_details::KOC<recType, Graph, Metric, Distribution> operator()(const std::vector<recType>& samples, int num_clusters);
->>>>>>> f5cee0ae
 
 	private:
 
