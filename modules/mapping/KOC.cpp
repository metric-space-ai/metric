--- conflicted
+++ resolved
@@ -67,18 +67,7 @@
 		std::vector<bool> KOC<recType, Graph, Metric, Distribution>::check_if_anomaly(const std::vector<recType>& samples, double anomaly_threshold)
 		{
 			std::vector<bool> result;
-<<<<<<< HEAD
-	
-			//auto entropy_range = reduced_mean_entropy - (reduced_mean_entropy - reduced_min_entropy) * (1 + anomaly_threshold);
-			//std::cout << "entropy_range: " << entropy_range << 
-			//	" reduced_mean_entropy: " << reduced_mean_entropy << " reduced_min_entropy: " << reduced_min_entropy << " reduced_max_entropy: " << reduced_max_entropy << std::endl;
-	
-			//auto reduced_closest_distance_range = reduced_mean_closest_distance - (reduced_mean_closest_distance - reduced_min_closest_distance) * (1 + anomaly_threshold);
-			//std::cout << "reduced_closest_distance_range: " << reduced_closest_distance_range << 
-			//	" reduced_mean_closest_distance: " << reduced_mean_closest_distance << " reduced_min_closest_distance: " << reduced_min_closest_distance << " reduced_max_closest_distance: " << reduced_max_closest_distance << std::endl;
-=======
->>>>>>> cf802949
-
+	
 			for (size_t i = 0; i < samples.size(); i++)
 			{
 				// if entropy less then min entropy level then it is anomaly
@@ -106,32 +95,8 @@
 			//std::cout << " reduced[bmu]: " << reduced[bmu] << " closest_distance_range: " << closest_distance_range << std::endl;
 			return reduced[bmu] > closest_distance_range;
 		
-<<<<<<< HEAD
 			//std::sort(reduced.begin(), reduced.end());	
 
-			//std::vector<std::vector<T>> reduced_reshaped;
-			//for (size_t j = 0; j < reduced.size(); j++)
-			//{
-			//	reduced_reshaped.push_back({reduced[j]});
-			//}
-			//auto e = entropy(reduced_reshaped, 3, 2.0, SOM<recType, Graph, Metric, Distribution>::metric);
-			//
-			//std::cout << " e: " << e << " entropy_range: " << entropy_range << std::endl;
-			//// if entropy less then min entropy level then it is anomaly
-			//return e < entropy_range;
-=======
-			std::sort(reduced.begin(), reduced.end());	
-
-			std::vector<std::vector<T>> reduced_reshaped;
-			for (size_t j = 0; j < reduced.size(); j++)
-			{
-				reduced_reshaped.push_back({reduced[j]});
-			}
-			auto e = entropy(reduced_reshaped, 3, 2.0, SOM<recType, Graph, Metric, Distribution>::metric);
-			
-			// if entropy less then min entropy level then it is anomaly
-			return e < entropy_range;
->>>>>>> cf802949
 		}
 
 		
