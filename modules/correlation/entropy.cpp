--- conflicted
+++ resolved
@@ -366,21 +366,10 @@
 // updated version, for different metric
 // averaged entropy estimation: code COPIED from mgc.*pp with only mgc replaced with entropy, TODO refactor to avoid code dubbing
 template <typename recType, typename Metric>
-<<<<<<< HEAD
-template <template <typename, typename> class OuterContainer, typename Container, typename OuterAllocator>
-double Entropy_simple<recType, Metric>::operator()(
-        const OuterContainer<Container, OuterAllocator> & data
-        //std::size_t k,
-        //double logbase,
-        //Metric metric,
-        //bool exp
-        ) const
-=======
 template <typename Container>
 double Entropy_simple<recType, Metric>::operator()(
         const Container& data
 ) const
->>>>>>> 886ed645
 {
     using T = type_traits::underlaying_type_t<Container>;
     using V = type_traits::index_value_type_t<Container>;
@@ -436,11 +425,7 @@
         size_t maxIterations
 ) const
 {
-<<<<<<< HEAD
-    return entropy_details::estimate_func<Container, Entropy_simple<recType, Metric>, Metric>(a, sampleSize, threshold, maxIterations, k, logbase, metric, exp);
-=======
     return entropy_details::estimate(a, *this, sampleSize, threshold, maxIterations);
->>>>>>> 886ed645
 }
 
 
@@ -455,13 +440,8 @@
 
 
 template <typename recType, typename Metric>
-<<<<<<< HEAD
-template <template <typename, typename> class OuterContainer, typename Container, typename OuterAllocator>
-double Entropy<recType, Metric>::operator()(const OuterContainer<Container, OuterAllocator> X) const
-=======
 template <typename Container>
 double Entropy<recType, Metric>::operator()(const Container& data) const
->>>>>>> 886ed645
 {
     using T = type_traits::underlaying_type_t<Container>;
     using V = type_traits::index_value_type_t<Container>;
@@ -550,11 +530,7 @@
         size_t maxIterations
 ) const
 {
-<<<<<<< HEAD
-    return entropy_details::estimate_func<Container, Entropy<recType, Metric>, Metric>(a, sampleSize, threshold, maxIterations, k, 2, metric, exp);
-=======
     return entropy_details::estimate(a, *this, sampleSize, threshold, maxIterations);
->>>>>>> 886ed645
 }
 
 
