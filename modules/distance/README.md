--- conflicted
+++ resolved
@@ -453,11 +453,7 @@
 std::cout << "result: " << result << std::endl;
 // out:
 // normalized Variation of Information as normalized functor
-<<<<<<< HEAD
-// result: 0.927254
-=======
 // result: 1.08982
->>>>>>> 886ed645
 ```
 
 *For a full example and more details see `examples/distance_examples/entropy_example.cpp`*
