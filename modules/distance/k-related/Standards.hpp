--- conflicted
+++ resolved
@@ -20,47 +20,21 @@
 public:
 
     using RecordType = RT;
-<<<<<<< HEAD
-    using ValueType = contained_value<RecordType>;
-
-    template <typename R>
-    typename std::enable_if <
-     std::is_same<R, RT>::value
-      && container_type<R>::code != 2  // non-Blaze type
-      && container_type<R>::code != 3, // non-Eigen type
-     DistanceType
-    >::type
-=======
     using ValueType = contained_value_t<RecordType>;
 
 
     template <typename R>
     isIterCompatible<R>
->>>>>>> f1c7a392
     operator()(const R & a, const R & b) const;
 
     // Blaze vectors and sparse matrices
     template <typename R>
-<<<<<<< HEAD
-    typename std::enable_if <
-     std::is_same<R, RT>::value && container_type<R>::code == 2, // Blaze vectors and sparse matrices
-     DistanceType
-    >::type
-=======
     isBlazeCompatible<R>
->>>>>>> f1c7a392
     operator()(const R & a, const R & b) const;
 
     // Eigen, [] to access elements (or we can use Eigen-specific matrix operations)
     template <typename R>
-<<<<<<< HEAD
-    typename std::enable_if <
-     std::is_same<R, RT>::value && container_type<R>::code == 3, // Eigen, [] to access elements (or we can use Eigen-specific matrix operations)
-     DistanceType
-    >::type
-=======
     isEigenCompatible<R>
->>>>>>> f1c7a392
     operator()(const R & a, const R & b) const;
 
 };
@@ -72,11 +46,7 @@
 public:
 
     using RecordType = RT;
-<<<<<<< HEAD
-    using ValueType = contained_value<RecordType>;
-=======
     using ValueType = contained_value_t<RecordType>;
->>>>>>> f1c7a392
 
     Euclidean_thresholded(DistanceType thres, double factor)
         : thres(thres)
