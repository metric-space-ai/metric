--- conflicted
+++ resolved
@@ -18,16 +18,7 @@
 
 template <typename RT>
 template <typename R>
-<<<<<<< HEAD
-typename std::enable_if <
- std::is_same<R, RT>::value
-  && container_type<R>::code != 2  // non-Blaze type
-  && container_type<R>::code != 3, // non-Eigen type
- DistanceType
->::type
-=======
 isIterCompatible<R>
->>>>>>> f1c7a392
 Euclidean<RT>::operator()(const R & a, const R & b) const {
     if (a.size() != b.size()) {
         DistanceType dnan = std::nan("Input container sizes do not match");
@@ -43,14 +34,7 @@
 
 template <typename RT>
 template <typename R>
-<<<<<<< HEAD
-typename std::enable_if <
- std::is_same<R, RT>::value && container_type<R>::code == 2, // Blaze vectors and sparse matrices
- DistanceType
->::type
-=======
 isBlazeCompatible<R>
->>>>>>> f1c7a392
 Euclidean<RT>::operator()(const R & a, const R & b) const {
     //if (a.size() != b.size()) { // no .size method in martices, TODO restore this check!
         //DistanceType dnan = std::nan("Input container sizes do not match");
@@ -67,14 +51,7 @@
 
 template <typename RT>
 template <typename R>
-<<<<<<< HEAD
-typename std::enable_if <
- std::is_same<R, RT>::value && container_type<R>::code == 3, // Eigen, [] to access elements (or we can use Eigen-specific matrix operations)
- DistanceType
->::type
-=======
 isEigenCompatible<R>
->>>>>>> f1c7a392
 Euclidean<RT>::operator()(const R & a, const R & b) const {
     if (a.size() != b.size()) {
         DistanceType dnan = std::nan("Input container sizes do not match");
@@ -88,7 +65,7 @@
 }
 
 
-// Euclidean_thresholded
+// Euclidean_thresholded  // TODO update enable_if to new style
 
 template <typename RT>
 template <typename R>
