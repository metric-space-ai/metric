--- conflicted
+++ resolved
@@ -158,14 +158,9 @@
 typename std::enable_if_t<!type_traits::is_container_of_integrals_v<C>, T>
 variationOfInformation(const C& Xc, const C& Yc, int k, int p, T logbase)
 {
-<<<<<<< HEAD
-    return entropy(Xc, k, logbase, Metric()) + entropy(Yc, k, logbase, Metric()) // TODD probably metric metaparameters needed!
-        - 2 * mutualInformation<C>(Xc, Yc, k);
-=======
     auto e = entropy<void, Metric>(Metric(), k, p);
     return e(Xc) + e(Yc)
         - 2 * mutualInformation<C>(Xc, Yc, p);
->>>>>>> 6c41a092
 }
 
 template <typename C, typename T>
@@ -173,15 +168,10 @@
 variationOfInformation_normalized(
         const C& Xc, const C& Yc, int k, int p, T logbase)
 {
-<<<<<<< HEAD
-    auto mi = mutualInformation<C>(Xc, Yc, k);
-    return 1 - (mi / (entropy(Xc, k, logbase, metric::Chebyshev<T>()) + entropy(Yc, k, logbase, metric::Chebyshev<T>()) - mi));
-=======
     using Cheb = metric::Chebyshev<T>;
     auto mi = mutualInformation<C>(Xc, Yc, p);
     auto e = entropy<void, Cheb>(Cheb(), k, p);
     return 1 - (mi / (e(Xc) + e(Yc) - mi));
->>>>>>> 6c41a092
 }
 
 template <typename V>
@@ -190,12 +180,8 @@
 VOI<V>::operator()(const C& a, const C& b) const
 {
     using Cheb = metric::Chebyshev<El>;
-<<<<<<< HEAD
-    return entropy(a, k, logbase, Cheb()) + entropy(b, k, logbase, Cheb())
-=======
     auto e = entropy<void, Cheb>(Cheb(), k, p);
     return e(a) + e(b)
->>>>>>> 6c41a092
         - 2 * mutualInformation(a, b, k);
 }
 
@@ -205,13 +191,9 @@
 VOI<V>::operator()(const C& a, const C& b) const
 {
     using Cheb = metric::Chebyshev<El>;
-<<<<<<< HEAD
-    return entropy(a, k, logbase, Cheb()) + entropy(b, k, logbase, Cheb())
-=======
 
     auto e = entropy<void, Cheb>(Cheb(), k, p);
     return e(a) + e(b)
->>>>>>> 6c41a092
         - 2 * mutualInformation(a, b, k);
 }
 
@@ -223,16 +205,9 @@
     using Cheb = metric::Chebyshev<El>;
 
     auto mi = mutualInformation(a, b, this->k);
-<<<<<<< HEAD
-    return 1
-        - (mi
-            / (entropy(a, this->k, this->logbase, Cheb())
-                + entropy(b, this->k, this->logbase, Cheb()) - mi));
-=======
     auto e = entropy<void, Cheb>(Cheb(), this->k, this->p);
     return 1
         - (mi / (e(a) + e(b) - mi));
->>>>>>> 6c41a092
 }
 
 // VOI based on Kozachenko-Leonenko entropy estimator
