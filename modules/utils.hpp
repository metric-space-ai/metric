/*
This Source Code Form is subject to the terms of the Mozilla Public
License, v. 2.0. If a copy of the MPL was not distributed with this
file, You can obtain one at http://mozilla.org/MPL/2.0/.

Copyright (c) 2018 Michael Welsch
*/

#ifndef _METRIC_UTILS_HPP
#define _METRIC_UTILS_HPP

#include "../3rdparty/blaze/Blaze.h" // for blaze::DynamicVector in isBlazeDynamicVector

namespace metric {



//-------- global settings



using DistanceType = double;



//-------- common type trait metafunctions
enum class Container {OTHER = 0, STL = 1, BLAZE = 2, EIGEN = 4};

enum class Container {OTHER = 0, STL = 1, BLAZE = 2, EIGEN = 4};


template <typename>
struct container_type  // checks whether container is STL container (1) or Blaze vector (2)
{
    constexpr static int code = 0;
};

template <template <typename, typename> class Container, typename ValueType, typename Allocator>
struct container_type<Container<ValueType, Allocator>>
{
    constexpr static int code = 1; // STL
};

template <template <typename, bool> class Container, typename ValueType, bool F>
struct container_type<Container<ValueType, F>>
{
    constexpr static int code = 2; // blaze::DynamicVector
};

template <template <typename, int, int, int, int, int> class Container, typename ValueType, int _Rows, int _Cols, int _Options, int _MaxRows, int _MaxCols>
struct container_type<Container<ValueType, _Rows, _Cols, _Options, _MaxRows, _MaxCols>>
{
    constexpr static int code = 3; // Eigen::Array
};

template<typename C>
using container_type_c = typename container_type<C>::code;

<<<<<<< HEAD
template<typename C>
using container_type_c = typename container_type<C>::code;


=======
>>>>>>> f1c7a392
template<typename C, int = container_type<C>::code>
struct contained_value  // determines type of element both for STL containers and Blaze vectors
{
    using type = void;
};

template<typename C>
struct contained_value<C, 1>
{
    using type = typename C::value_type;
};

template<typename C>
struct contained_value<C, 2>
{
    using type = typename C::ElementType;
};

template<typename C>
struct contained_value<C, 3>
{
    using type = typename C::Scalar;
};

template<typename C>
using contained_value_t = typename contained_value<C>::type;

template<typename C>
using contained_value_t = typename contained_value<C>::type;


template <typename>
struct isBlazeDynamicVector {
    constexpr static bool value = false;
};

template <typename ElementType, bool F>
struct isBlazeDynamicVector<blaze::DynamicVector<ElementType, F>> {
    constexpr static bool value = true;
};


<<<<<<< HEAD
/*
=======
>>>>>>> f1c7a392
// the same but universal, TODO test
template <typename, typename>
struct isContainerOfType {
    constexpr static bool value = false;
};

template <typename RefT, template<typename...> class T, typename ElementType>
struct isContainerOfType<RefT, T<ElementType>> {
    constexpr static bool value = true;
};
// */




template<typename C, int = container_type<C>::code>
struct isIterCompatibleStruct // specialized below all but 2 and 3
{
    constexpr static bool value = false;
};

template<typename C>
struct isIterCompatibleStruct<C, 1>
{
    constexpr static bool value = true;
};

template<typename C>
struct isIterCompatibleStruct<C, 0>
{
    constexpr static bool value = true;
};

template <typename T>
using isIterCompatible = std::enable_if_t<isIterCompatibleStruct<T>::value, DistanceType>;



template<typename C, int = container_type<C>::code>
struct isBlazeCompatibleStruct
{
    constexpr static bool value = false;
};

template<typename C>
struct isBlazeCompatibleStruct<C, 2>
{
    constexpr static bool value = true;
};

template <typename T>
using isBlazeCompatible = std::enable_if_t<isBlazeCompatibleStruct<T>::value, DistanceType>;



template<typename C, int = container_type<C>::code>
struct isEigenCompatibleStruct
{
    constexpr static bool value = false;
};

template<typename C>
struct isEigenCompatibleStruct<C, 3>
{
    constexpr static bool value = true;
};

template <typename T>
using isEigenCompatible = std::enable_if_t<isEigenCompatibleStruct<T>::value, DistanceType>;




}  // namespace metric


#endif // _METRIC_UTILS_HPP<|MERGE_RESOLUTION|>--- conflicted
+++ resolved
@@ -24,7 +24,6 @@
 
 
 //-------- common type trait metafunctions
-enum class Container {OTHER = 0, STL = 1, BLAZE = 2, EIGEN = 4};
 
 enum class Container {OTHER = 0, STL = 1, BLAZE = 2, EIGEN = 4};
 
@@ -56,13 +55,8 @@
 template<typename C>
 using container_type_c = typename container_type<C>::code;
 
-<<<<<<< HEAD
-template<typename C>
-using container_type_c = typename container_type<C>::code;
 
 
-=======
->>>>>>> f1c7a392
 template<typename C, int = container_type<C>::code>
 struct contained_value  // determines type of element both for STL containers and Blaze vectors
 {
@@ -87,8 +81,8 @@
     using type = typename C::Scalar;
 };
 
-template<typename C>
-using contained_value_t = typename contained_value<C>::type;
+//template<typename C>
+//using contained_value_t = typename contained_value<C>::type;
 
 template<typename C>
 using contained_value_t = typename contained_value<C>::type;
@@ -105,10 +99,6 @@
 };
 
 
-<<<<<<< HEAD
-/*
-=======
->>>>>>> f1c7a392
 // the same but universal, TODO test
 template <typename, typename>
 struct isContainerOfType {
@@ -119,7 +109,6 @@
 struct isContainerOfType<RefT, T<ElementType>> {
     constexpr static bool value = true;
 };
-// */
 
 
 
