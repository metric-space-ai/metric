--- conflicted
+++ resolved
@@ -14,21 +14,6 @@
 
 namespace py = pybind11;
 //
-<<<<<<< HEAD
-/* // *kl removed
-template<typename Value>
-void wrap_metric_VOI_kl(py::module& m) {
-    using Metric = metric::VOI_kl<Value>;
-    using Container = std::vector<std::vector<Value>>;
-    py::class_<Metric>(m, "VOI_kl")
-        .def(py::init<int, Value>(), py::arg("k") = 3, py::arg("logbase") = 2)
-        .def("__call__", +[](Metric& self, const Container& a, const Container& b) {
-            return self(a, b);
-        }, "Calculate variation of information based on Kozachenko-Leonenko entropy estimator");
-}
-*/
-=======
->>>>>>> 886ed645
 
 template<typename Value>
 void wrap_metric_VOI_normalized(py::module& m) {
@@ -49,32 +34,6 @@
 
 void export_metric_VOI(py::module& m) {
     wrap_metric_VOI_normalized<double>(m);
-<<<<<<< HEAD
-    //wrap_metric_VOI_kl<double>(m); // *_kl removed
-}
-
-
-template <typename Container, typename Metric>
-void wrap_metric_entropy(py::module& m) {
-    using Value = double ;//typename Container::value_type::value_type;
-    std::string name = "entropy_" + getMetricName<Metric>();
-    m.def(name.c_str(), +[](const Container& data, std::size_t k = 3, Value logbase = 2) {
-            return metric::entropy<Container, Metric>(data, k, logbase);
-        },
-        "Continuous entropy estimator",
-        py::arg("data"), py::arg("k") = 3, py::arg("logbase") = 2
-    );
-}
-
-void export_metric_entropy(py::module& m) {
-    using Value = double;
-    using Container = std::vector<std::vector<Value>>;
-    wrap_metric_entropy<Container, metric::Euclidian<Value>>(m);
-    wrap_metric_entropy<Container, metric::Manhatten<Value>>(m);
-    wrap_metric_entropy<Container, metric::Chebyshev<Value>>(m);
-    wrap_metric_entropy<Container, metric::P_norm<Value>>(m);
-=======
->>>>>>> 886ed645
 }
 
 PYBIND11_MODULE(voi, m) {
