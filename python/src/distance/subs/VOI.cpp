/*
  This Source Code Form is subject to the terms of the Mozilla Public
  License, v. 2.0. If a copy of the MPL was not distributed with this
  file, You can obtain one at http://mozilla.org/MPL/2.0/.

  Copyright (c) 2020 Panda Team
*/

#include "modules/distance/k-random/VOI.hpp"
#include <pybind11/pybind11.h>
#include <pybind11/stl.h>
#include <pybind11/numpy.h>
#include <vector>

namespace py = pybind11;
//
template<typename Value>
void wrap_metric_VOI_kl(py::module& m) {
    using Metric = metric::VOI_kl<Value>;
    using Container = std::vector<std::vector<Value>>;
    py::class_<Metric>(m, "VOI_kl")
        .def(py::init<int, Value>(), py::arg("k") = 3, py::arg("logbase") = 2)
        .def("__call__", +[](Metric& self, const Container& a, const Container& b) {
            return self(a, b);
        }, "Calculate variation of information based on Kozachenko-Leonenko entropy estimator");
}

template<typename Value>
void wrap_metric_VOI_normalized(py::module& m) {
    using Metric = metric::VOI_normalized<Value>;
    using Container = std::vector<std::vector<Value>>;
    py::class_<Metric>(m, "VOI_normalized")
        .def(py::init<int, Value>(), py::arg("k") = 3, py::arg("logbase") = 2)
        .def("__call__", +[](Metric& self, const Container& a, const Container& b) {
            return self(a, b);
        }, "Calculate Variation of Information");
}

void export_metric_VOI(py::module& m) {
    wrap_metric_VOI_normalized<double>(m);
    wrap_metric_VOI_kl<double>(m);
}

<<<<<<< HEAD
=======
template <typename Container, typename Metric>
void wrap_metric_entropy(py::module& m) {
    using Value = double ;//typename Container::value_type::value_type;
    std::string name = "entropy_" + getMetricName<Metric>();
    m.def(name.c_str(), +[](const Container& data, std::size_t k = 3, Value logbase = 2) {
            return metric::entropy<Container, Metric>(data, k, logbase);
        },
        "Continuous entropy estimator",
        py::arg("data"), py::arg("k") = 3, py::arg("logbase") = 2
    );
}

void export_metric_entropy(py::module& m) {
    using Value = double;
    using Container = std::vector<std::vector<Value>>;
    wrap_metric_entropy<Container, metric::Euclidian<Value>>(m);
    wrap_metric_entropy<Container, metric::Manhatten<Value>>(m);
    wrap_metric_entropy<Container, metric::Chebyshev<Value>>(m);
    wrap_metric_entropy<Container, metric::P_norm<Value>>(m);
}

>>>>>>> f9a17a16
PYBIND11_MODULE(_voi, m) {
    export_metric_VOI(m);
}<|MERGE_RESOLUTION|>--- conflicted
+++ resolved
@@ -41,8 +41,7 @@
     wrap_metric_VOI_kl<double>(m);
 }
 
-<<<<<<< HEAD
-=======
+
 template <typename Container, typename Metric>
 void wrap_metric_entropy(py::module& m) {
     using Value = double ;//typename Container::value_type::value_type;
@@ -64,7 +63,6 @@
     wrap_metric_entropy<Container, metric::P_norm<Value>>(m);
 }
 
->>>>>>> f9a17a16
 PYBIND11_MODULE(_voi, m) {
     export_metric_VOI(m);
 }