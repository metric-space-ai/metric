<<<<<<< HEAD
# from metric.distance import VOI_kl, VOI_normalized
=======
>>>>>>> 886ed645
from metric.distance import VOI_normalized
import numpy
import pytest

<<<<<<< HEAD
"""
# *_kl objects are removed
def test_VOI_kl():
    v1 = numpy.float_([[5, 5], [2, 2], [3, 3], [5, 5]])
    v2 = numpy.float_([[5, 5], [2, 2], [3, 3], [1, 1]])
    distance = VOI_kl()

    assert distance(v2, v1) == pytest.approx(distance(v1, v2))
    assert distance(v1, v2) == pytest.approx(49.8916690415478)
"""

def test_VOI_normalized():
=======

@pytest.mark.skip('VOI crashes with small dataset')
def test_small_dataset():
>>>>>>> 886ed645
    v1 = numpy.float_([[5, 5], [2, 2], [3, 3], [5, 5]])
    v2 = numpy.float_([[5, 5], [2, 2], [3, 3], [1, 1]])
    distance = VOI_normalized()

    assert not (distance(v2, v1) == pytest.approx(distance(v1, v2)))
    assert distance(v1, v2) == pytest.approx(0.9272535656800133)<|MERGE_RESOLUTION|>--- conflicted
+++ resolved
@@ -1,32 +1,12 @@
-<<<<<<< HEAD
-# from metric.distance import VOI_kl, VOI_normalized
-=======
->>>>>>> 886ed645
 from metric.distance import VOI_normalized
 import numpy
 import pytest
 
-<<<<<<< HEAD
-"""
-# *_kl objects are removed
-def test_VOI_kl():
-    v1 = numpy.float_([[5, 5], [2, 2], [3, 3], [5, 5]])
-    v2 = numpy.float_([[5, 5], [2, 2], [3, 3], [1, 1]])
-    distance = VOI_kl()
 
-    assert distance(v2, v1) == pytest.approx(distance(v1, v2))
-    assert distance(v1, v2) == pytest.approx(49.8916690415478)
-"""
-
-def test_VOI_normalized():
-=======
-
-@pytest.mark.skip('VOI crashes with small dataset')
 def test_small_dataset():
->>>>>>> 886ed645
     v1 = numpy.float_([[5, 5], [2, 2], [3, 3], [5, 5]])
     v2 = numpy.float_([[5, 5], [2, 2], [3, 3], [1, 1]])
     distance = VOI_normalized()
 
     assert not (distance(v2, v1) == pytest.approx(distance(v1, v2)))
-    assert distance(v1, v2) == pytest.approx(0.9272535656800133)+    assert distance(v1, v2) == pytest.approx(1.089816954003486)